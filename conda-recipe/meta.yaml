package:
    name: numba-dppy
    version: {{ GIT_DESCRIBE_TAG }}

source:
    path: ..

build:
    number: {{ GIT_DESCRIBE_NUMBER }}
    script_env:
        - WHEELS_OUTPUT_FOLDER

requirements:
    build:
        - {{ compiler('cxx') }}
        - {{ compiler('dpcpp') }}  # [not osx]
    host:
        - python
        - setuptools
        - cython
<<<<<<< HEAD
        - numba 0.54*
        - dpctl >=0.10*
        - dpnp >=0.8*              # [linux]
=======
        - numba 0.54*|0.55*
        - dpctl 0.10*|0.11*
        - dpnp 0.8*|0.9*  # [linux]
>>>>>>> addaf4b4
        - wheel
    run:
        - python
        - numba 0.54*|0.55*
        - dpctl 0.10*|0.11*
        - spirv-tools
        - llvm-spirv 11.*
<<<<<<< HEAD
        - dpnp >=0.8*              # [linux]
=======
        - dpnp 0.8*|0.9* # [linux]
>>>>>>> addaf4b4
        - packaging

test:
  requires:
    - pytest

about:
    home: https://github.com/IntelPython/numba-dppy
    summary: "Numba extension for Intel CPU and GPU backend"
    license: Apache-2.0
    license_file: LICENSE
    description: |
        <strong>LEGAL NOTICE: Use of this software package is subject to the
        software license agreement (as set forth above, in the license section of
        the installed Conda package and/or the README file) and all notices,
        disclaimers or license terms for third party or open source software
        included in or with the software.</strong>
        <br/><br/>
        EULA: <a href="https://opensource.org/licenses/Apache-2.0" target="_blank">Apache-2.0</a>
        <br/><br/>

extra:
    recipe-maintainers:
        - PokhodenkoSA<|MERGE_RESOLUTION|>--- conflicted
+++ resolved
@@ -18,15 +18,9 @@
         - python
         - setuptools
         - cython
-<<<<<<< HEAD
-        - numba 0.54*
-        - dpctl >=0.10*
-        - dpnp >=0.8*              # [linux]
-=======
         - numba 0.54*|0.55*
         - dpctl 0.10*|0.11*
-        - dpnp 0.8*|0.9*  # [linux]
->>>>>>> addaf4b4
+        - dpnp 0.8*|0.9*           # [linux]
         - wheel
     run:
         - python
@@ -34,11 +28,7 @@
         - dpctl 0.10*|0.11*
         - spirv-tools
         - llvm-spirv 11.*
-<<<<<<< HEAD
-        - dpnp >=0.8*              # [linux]
-=======
-        - dpnp 0.8*|0.9* # [linux]
->>>>>>> addaf4b4
+        - dpnp 0.8*|0.9*           # [linux]
         - packaging
 
 test:
