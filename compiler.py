from __future__ import print_function, absolute_import
import copy
from collections import namedtuple

from .dppy_passbuilder import DPPyPassBuilder
from numba.core.typing.templates import ConcreteTemplate
from numba.core import types, compiler, ir
from numba.core.typing.templates import AbstractTemplate
import ctypes
from types import FunctionType
from inspect import signature

import dppy.core as driver
from . import spirv_generator

import os
from numba.core.compiler import DefaultPassBuilder, CompilerBase

DEBUG=os.environ.get('NUMBA_DPPY_DEBUG', None)
_NUMBA_PVC_READ_ONLY  = "read_only"
_NUMBA_PVC_WRITE_ONLY = "write_only"
_NUMBA_PVC_READ_WRITE = "read_write"

def _raise_no_device_found_error():
    error_message = ("No OpenCL device specified. "
                     "Usage : jit_fn[device, globalsize, localsize](...)")
    raise ValueError(error_message)

def _raise_invalid_kernel_enqueue_args():
    error_message = ("Incorrect number of arguments for enquing dppy.kernel. "
                     "Usage: device_env, global size, local size. "
                     "The local size argument is optional.")
    raise ValueError(error_message)


def get_ordered_arg_access_types(pyfunc, access_types):
    # Construct a list of access type of each arg according to their position
    ordered_arg_access_types = []
    sig = signature(pyfunc, follow_wrapped=False)
    for idx, arg_name in enumerate(sig.parameters):
        if access_types:
            for key in access_types:
                if arg_name in access_types[key]:
                    ordered_arg_access_types.append(key)
        if len(ordered_arg_access_types) <= idx:
            ordered_arg_access_types.append(None)

    return ordered_arg_access_types

class DPPyCompiler(CompilerBase):
    """ DPPy Compiler """

    def define_pipelines(self):
        # this maintains the objmode fallback behaviour
        pms = []
        if not self.state.flags.force_pyobject:
            print("Numba-DPPY [INFO]: Using Numba-DPPY pipeline")
            pms.append(DPPyPassBuilder.define_nopython_pipeline(self.state))
        if self.state.status.can_fallback or self.state.flags.force_pyobject:
            pms.append(
                DefaultPassBuilder.define_objectmode_pipeline(self.state)
            )
        if self.state.status.can_giveup:
            pms.append(
                DefaultPassBuilder.define_interpreted_pipeline(self.state)
            )
        return pms


def compile_with_dppy(pyfunc, return_type, args, debug):
    # First compilation will trigger the initialization of the OpenCL backend.
    from .descriptor import dppy_target

    typingctx = dppy_target.typing_context
    targetctx = dppy_target.target_context
    # TODO handle debug flag
    flags = compiler.Flags()
    # Do not compile (generate native code), just lower (to LLVM)
    flags.set('no_compile')
    flags.set('no_cpython_wrapper')
<<<<<<< HEAD
    flags.unset('nrt')
=======
    #flags.set('nrt')

>>>>>>> b2515d90
    # Run compilation pipeline
    if isinstance(pyfunc, FunctionType):
        cres = compiler.compile_extra(typingctx=typingctx,
                                      targetctx=targetctx,
                                      func=pyfunc,
                                      args=args,
                                      return_type=return_type,
                                      flags=flags,
                                      locals={},
                                      pipeline_class=DPPyCompiler)
    elif isinstance(pyfunc, ir.FunctionIR):
        cres = compiler.compile_ir(typingctx=typingctx,
                                   targetctx=targetctx,
                                   func_ir=pyfunc,
                                   args=args,
                                   return_type=return_type,
                                   flags=flags,
                                   locals={},
                                   pipeline_class=DPPyCompiler)
    else:
        assert(0)
    # Linking depending libraries
    # targetctx.link_dependencies(cres.llvm_module, cres.target_context.linking)
    library = cres.library
    library.finalize()

    return cres


def compile_kernel(device, pyfunc, args, access_types, debug=False):
    if DEBUG:
        print("compile_kernel", args)
    if not device:
        device = driver.runtime.get_current_device()

    cres = compile_with_dppy(pyfunc, None, args, debug=debug)
    func = cres.library.get_function(cres.fndesc.llvm_func_name)
    kernel = cres.target_context.prepare_ocl_kernel(func, cres.signature.args)
    oclkern = DPPyKernel(device_env=device,
                         llvm_module=kernel.module,
                         name=kernel.name,
                         argtypes=cres.signature.args,
                         ordered_arg_access_types=access_types)
    return oclkern


def compile_kernel_parfor(device, func_ir, args, args_with_addrspaces,
                          debug=False):
    if DEBUG:
        print("compile_kernel_parfor", args)
        for a in args:
            print(a, type(a))
            if isinstance(a, types.npytypes.Array):
                print("addrspace:", a.addrspace)

    cres = compile_with_dppy(func_ir, None, args_with_addrspaces,
                             debug=debug)
    #cres = compile_with_dppy(func_ir, types.void, args, debug=debug)
    func = cres.library.get_function(cres.fndesc.llvm_func_name)

    if DEBUG:
        print("compile_kernel_parfor signature", cres.signature.args)
        for a in cres.signature.args:
            print(a, type(a))
#            if isinstance(a, types.npytypes.Array):
#                print("addrspace:", a.addrspace)

    kernel = cres.target_context.prepare_ocl_kernel(func, cres.signature.args)
    #kernel = cres.target_context.prepare_ocl_kernel(func, args_with_addrspaces)
    oclkern = DPPyKernel(device_env=device,
                         llvm_module=kernel.module,
                         name=kernel.name,
                         argtypes=args_with_addrspaces)
                         #argtypes=cres.signature.args)
    return oclkern


def compile_dppy_func(pyfunc, return_type, args, debug=False):
    cres = compile_with_dppy(pyfunc, return_type, args, debug=debug)
    func = cres.library.get_function(cres.fndesc.llvm_func_name)
    cres.target_context.mark_ocl_device(func)
    devfn = DPPYFunction(cres)

    class dppy_function_template(ConcreteTemplate):
        key = devfn
        cases = [cres.signature]

    cres.typing_context.insert_user_function(devfn, dppy_function_template)
    libs = [cres.library]
    cres.target_context.insert_user_function(devfn, cres.fndesc, libs)
    return devfn


# Compile dppy function template
def compile_dppy_func_template(pyfunc):
    """Compile a DPPYFunctionTemplate
    """
    from .descriptor import dppy_target

    dft = DPPYFunctionTemplate(pyfunc)

    class dppy_function_template(AbstractTemplate):
        key = dft

        def generic(self, args, kws):
            assert not kws
            return dft.compile(args)

    typingctx = dppy_target.typing_context
    typingctx.insert_user_function(dft, dppy_function_template)
    return dft


class DPPYFunctionTemplate(object):
    """Unmaterialized dppy function
    """
    def __init__(self, pyfunc, debug=False):
        self.py_func = pyfunc
        self.debug = debug
        # self.inline = inline
        self._compileinfos = {}

    def compile(self, args):
        """Compile the function for the given argument types.

        Each signature is compiled once by caching the compiled function inside
        this object.
        """
        if args not in self._compileinfos:
            cres = compile_with_dppy(self.py_func, None, args, debug=self.debug)
            func = cres.library.get_function(cres.fndesc.llvm_func_name)
            cres.target_context.mark_ocl_device(func)
            first_definition = not self._compileinfos
            self._compileinfos[args] = cres
            libs = [cres.library]

            if first_definition:
                # First definition
                cres.target_context.insert_user_function(self, cres.fndesc,
                                                         libs)
            else:
                cres.target_context.add_user_function(self, cres.fndesc, libs)

        else:
            cres = self._compileinfos[args]

        return cres.signature


class DPPYFunction(object):
    def __init__(self, cres):
        self.cres = cres


def _ensure_valid_work_item_grid(val, device_env):

    if not isinstance(val, (tuple, list, int)):
        error_message = ("Cannot create work item dimension from "
                         "provided argument")
        raise ValueError(error_message)

    if isinstance(val, int):
        val = [val]

    if len(val) > device_env.get_max_work_item_dims():
        error_message = ("Unsupported number of work item dimensions ")
        raise ValueError(error_message)

    return list(val)

def _ensure_valid_work_group_size(val, work_item_grid):

    if not isinstance(val, (tuple, list, int)):
        error_message = ("Cannot create work item dimension from "
                         "provided argument")
        raise ValueError(error_message)

    if isinstance(val, int):
        val = [val]

    if len(val) != len(work_item_grid):
        error_message = ("Unsupported number of work item dimensions, " +
                         "dimensions of global and local work items has to be the same ")
        raise ValueError(error_message)

    return list(val)


class DPPyKernelBase(object):
    """Define interface for configurable kernels
    """

    def __init__(self):
        self.global_size = []
        self.local_size  = []
        self.device_env  = None

        # list of supported access types, stored in dict for fast lookup
        self.valid_access_types = {
                _NUMBA_PVC_READ_ONLY: _NUMBA_PVC_READ_ONLY,
                _NUMBA_PVC_WRITE_ONLY: _NUMBA_PVC_WRITE_ONLY,
                _NUMBA_PVC_READ_WRITE: _NUMBA_PVC_READ_WRITE}

    def copy(self):
        return copy.copy(self)

    def configure(self, device_env, global_size, local_size=None):
        """Configure the OpenCL kernel. The local_size can be None
        """
        clone = self.copy()
        clone.global_size = global_size
        clone.local_size = local_size if local_size else []
        clone.device_env = device_env

        return clone

    def forall(self, nelem, local_size=64, queue=None):
        """Simplified configuration for 1D kernel launch
        """
        return self.configure(nelem, min(nelem, local_size), queue=queue)

    def __getitem__(self, args):
        """Mimick CUDA python's square-bracket notation for configuration.
        This assumes the argument to be:
            `global size, local size`
        """
        ls = None
        nargs = len(args)
        # Check if the kernel enquing arguments are sane
        if nargs < 1 or nargs > 2:
            _raise_invalid_kernel_enqueue_args

        device_env = driver.runtime.get_current_device()
        gs = _ensure_valid_work_item_grid(args[0], device_env)
        # If the optional local size argument is provided
        if nargs == 2 and args[1] != []:
            ls = _ensure_valid_work_group_size(args[1], gs)

        return self.configure(device_env, gs, ls)


class DPPyKernel(DPPyKernelBase):
    """
    A OCL kernel object
    """

    def __init__(self, device_env, llvm_module, name, argtypes,
                 ordered_arg_access_types=None):
        super(DPPyKernel, self).__init__()
        self._llvm_module = llvm_module
        self.assembly = self.binary = llvm_module.__str__()
        self.entry_name = name
        self.argument_types = tuple(argtypes)
        self.ordered_arg_access_types = ordered_arg_access_types
        self._argloc = []
        # First-time compilation using SPIRV-Tools
        if DEBUG:
            with open("llvm_kernel.ll", "w") as f:
                f.write(self.binary)
        self.spirv_bc = spirv_generator.llvm_to_spirv(self.binary)
        # create a program
        self.program = driver.Program(device_env, self.spirv_bc)
        #  create a kernel
        self.kernel = driver.Kernel(device_env, self.program, self.entry_name)

    def __call__(self, *args):

        # Create an array of KenrelArgs
        # Unpack pyobject values into ctypes scalar values
        retr = []  # hold functors for writeback
        kernelargs = []
        internal_device_arrs = []
        for ty, val, access_type in zip(self.argument_types, args,
                                        self.ordered_arg_access_types):
            self._unpack_argument(ty, val, self.device_env, retr,
                    kernelargs, internal_device_arrs, access_type)

        # enqueues the kernel
        driver.enqueue_kernel(self.device_env, self.kernel, kernelargs,
                              self.global_size, self.local_size)

        for ty, val, i_dev_arr, access_type in zip(self.argument_types, args,
                internal_device_arrs, self.ordered_arg_access_types):
            self._pack_argument(ty, val, self.device_env, i_dev_arr,
                                access_type)

    def _pack_argument(self, ty, val, device_env, device_arr, access_type):
        """
        Copy device data back to host
        """
        if (device_arr and (access_type not in self.valid_access_types or
            access_type in self.valid_access_types and
            self.valid_access_types[access_type] != _NUMBA_PVC_READ_ONLY)):
            # we get the date back to host if have created a
            # device_array or if access_type of this device_array
            # is not of type read_only and read_write
            device_env.copy_array_from_device(device_arr)

    def _unpack_device_array_argument(self, val, kernelargs):
        # this function only takes DeviceArray created for ndarrays
        void_ptr_arg = True
        # meminfo
        kernelargs.append(driver.KernelArg(None, void_ptr_arg))
        # parent
        kernelargs.append(driver.KernelArg(None, void_ptr_arg))
        kernelargs.append(driver.
                          KernelArg(ctypes.c_size_t(val._ndarray.size)))
        kernelargs.append(driver.
                          KernelArg(
                              ctypes.c_size_t(val._ndarray.dtype.itemsize)))
        kernelargs.append(driver.KernelArg(val))
        for ax in range(val._ndarray.ndim):
            kernelargs.append(driver.
                              KernelArg(
                                  ctypes.c_size_t(val._ndarray.shape[ax])))
        for ax in range(val._ndarray.ndim):
            kernelargs.append(driver.
                              KernelArg(
                                  ctypes.c_size_t(val._ndarray.strides[ax])))


    def _unpack_argument(self, ty, val, device_env, retr, kernelargs,
                         device_arrs, access_type):
        """
        Convert arguments to ctypes and append to kernelargs
        """
        device_arrs.append(None)
        if isinstance(val, driver.DeviceArray):
            self._unpack_device_array_argument(val, kernelargs)

        elif isinstance(ty, types.Array):
            default_behavior = self.check_for_invalid_access_type(access_type)
            dArr = None

            if (default_behavior or
                self.valid_access_types[access_type] == _NUMBA_PVC_READ_ONLY or
                self.valid_access_types[access_type] == _NUMBA_PVC_READ_WRITE):
                # default, read_only and read_write case
                dArr = device_env.copy_array_to_device(val)
            elif self.valid_access_types[access_type] == _NUMBA_PVC_WRITE_ONLY:
                # write_only case, we do not copy the host data
                dArr = device_env.create_device_array(val)

            assert (dArr != None), "Problem in allocating device buffer"
            device_arrs[-1] = dArr
            self._unpack_device_array_argument(dArr, kernelargs)

        elif isinstance(ty, types.Integer):
            cval = ctypes.c_size_t(val)
            kernelargs.append(driver.KernelArg(cval))

        elif ty == types.float64:
            cval = ctypes.c_double(val)
            kernelargs.append(driver.KernelArg(cval))

        elif ty == types.float32:
            cval = ctypes.c_float(val)
            kernelargs.append(driver.KernelArg(cval))

        elif ty == types.boolean:
            cval = ctypes.c_uint8(int(val))
            kernelargs.append(driver.KernelArg(cval))

        elif ty == types.complex64:
            #kernelargs.append(ctypes.c_float(val.real))
            #kernelargs.append(ctypes.c_float(val.imag))
            raise NotImplementedError(ty, val)

        elif ty == types.complex128:
            #kernelargs.append(ctypes.c_double(val.real))
            #kernelargs.append(ctypes.c_double(val.imag))
            raise NotImplementedError(ty, val)

        else:
            raise NotImplementedError(ty, val)

    def check_for_invalid_access_type(self, access_type):
        if access_type not in self.valid_access_types:
            msg = ("[!] %s is not a valid access type. "
                  "Supported access types are [" % (access_type))
            for key in self.valid_access_types:
                msg += " %s |" % (key)

            msg = msg[:-1] + "]"
            if access_type != None: print(msg)
            return True
        else:
            return False


class JitDPPyKernel(DPPyKernelBase):
    def __init__(self, func, access_types):

        super(JitDPPyKernel, self).__init__()

        self.py_func = func
        self.definitions = {}
        self.access_types = access_types

        from .descriptor import dppy_target

        self.typingctx = dppy_target.typing_context

    def __call__(self, *args, **kwargs):
        assert not kwargs, "Keyword Arguments are not supported"
        if self.device_env is None:
            try:
                self.device_env = driver.runtime.get_current_device()
            except:
                _raise_no_device_found_error()

        kernel = self.specialize(*args)
        cfg = kernel.configure(self.device_env, self.global_size,
                               self.local_size)
        cfg(*args)

    def specialize(self, *args):
        argtypes = tuple([self.typingctx.resolve_argument_type(a)
                          for a in args])
        key_definitions = (self.device_env._env_ptr, argtypes)
        kernel = self.definitions.get(key_definitions)
        if kernel is None:
            kernel = compile_kernel(self.device_env, self.py_func, argtypes,
                                    self.access_types)
            self.definitions[key_definitions] = kernel
        return kernel<|MERGE_RESOLUTION|>--- conflicted
+++ resolved
@@ -78,12 +78,8 @@
     # Do not compile (generate native code), just lower (to LLVM)
     flags.set('no_compile')
     flags.set('no_cpython_wrapper')
-<<<<<<< HEAD
     flags.unset('nrt')
-=======
-    #flags.set('nrt')
-
->>>>>>> b2515d90
+
     # Run compilation pipeline
     if isinstance(pyfunc, FunctionType):
         cres = compiler.compile_extra(typingctx=typingctx,
