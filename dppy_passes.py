--- conflicted
+++ resolved
@@ -25,14 +25,9 @@
 
 from .dppy_lowerer import DPPyLower
 
-<<<<<<< HEAD
 from numba.parfors.parfor import PreParforPass as _parfor_PreParforPass
 from numba.parfors.parfor import ParforPass as _parfor_ParforPass
 from numba.parfors.parfor import Parfor
-=======
-from numba.parfor import PreParforPass as _parfor_PreParforPass
-from numba.parfor import ParforPass as _parfor_ParforPass
-from numba.parfor import Parfor
 
 
 @register_pass(mutates_CFG=True, analysis_only=False)
@@ -108,7 +103,6 @@
             state.func_ir.dump()
 
         return True
->>>>>>> b2515d90
 
 
 @register_pass(mutates_CFG=True, analysis_only=False)
